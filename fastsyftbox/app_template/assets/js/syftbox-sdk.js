(function (global) {
    // Constants
    const CONSTANTS = {
        STORAGE_KEY: 'syftbox-requests',
        DEFAULT_SERVER_URL: 'https://dev.syftbox.net/',
        DEFAULT_POLLING_INTERVAL: 3000,
        DEFAULT_MAX_POLL_ATTEMPTS: 20,
        DEFAULT_TIMEOUT: 5000,
        MAX_BACKOFF_DELAY: 30000
    };

    // Utility functions
    const utils = {
        generateUUID() {
            return 'xxxxxxxx-xxxx-4xxx-yxxx-xxxxxxxxxxxx'.replace(/[xy]/g, function (c) {
                const r = Math.random() * 16 | 0;
                const v = c === 'x' ? r : (r & 0x3 | 0x8);
                return v.toString(16);
            });
        },

        isValidUrl(url) {
            try {
                new URL(url);
                return true;
            } catch {
                return false;
            }
        },

        delay(ms) {
            return new Promise(resolve => setTimeout(resolve, ms));
        }
    };

    // Storage management
    const storage = {
        save(requests) {
            try {
                localStorage.setItem(CONSTANTS.STORAGE_KEY, JSON.stringify(requests));
            } catch (error) {
                if (error.name === 'QuotaExceededError') {
                    this.clear();
                    this.save(requests);
                }
                throw new SyftError('Storage error', 'STORAGE_ERROR', { originalError: error });
            }
        },

        load() {
            try {
                const data = localStorage.getItem(CONSTANTS.STORAGE_KEY);
                return data ? JSON.parse(data) : {};
            } catch (error) {
                console.error('Error loading saved requests:', error);
                return {};
            }
        },

        clear() {
            localStorage.removeItem(CONSTANTS.STORAGE_KEY);
        }
    };

    // Error handling
    class SyftError extends Error {
        constructor(message, code, details = {}) {
            super(message);
            this.name = 'SyftError';
            this.code = code;
            this.details = details;
        }
    }

    // Request class
    class SyftRequest {
        constructor(id, requestData) {
            this.id = id;
            this.requestData = requestData;
            this.status = 'PENDING';
            this.timestamp = Date.now();
            this.callbacks = [];
            this.responseData = null;
            this.error = null;
            this.pollTimer = null;
            this.pollAttempt = 0;
            this.maxPollAttempts = CONSTANTS.DEFAULT_MAX_POLL_ATTEMPTS;
        }

        updateStatus(status, data) {
            const oldStatus = this.status;
            this.status = status;

            if (status === 'SUCCESS') {
                this.responseData = data;
                this.pollAttempt = 0;
            } else if (status === 'ERROR') {
                this.error = data;
                this.pollAttempt = 0;
            } else if (status === 'POLLING') {
                if (!this.requestId || data) {
                    this.requestId = data;
                }
            }

            storage.save({ ...storage.load(), [this.id]: this.serialize() });
            console.log(`Request ${this.id} status changed: ${oldStatus} -> ${status}`);

            this.callbacks.forEach(callback => {
                try {
                    callback(status, this);
                } catch (e) {
                    console.error('Error in status callback:', e);
                }
            });
        }

        updatePollingProgress(attempt, maxAttempts) {
            this.pollAttempt = attempt;
            this.maxPollAttempts = maxAttempts;
            this.timestamp = Date.now();
            storage.save({ ...storage.load(), [this.id]: this.serialize() });
            this.callbacks.forEach(callback => {
                try {
                    callback('POLLING_PROGRESS', this);
                } catch (e) {
                    console.error('Error in polling progress callback:', e);
                }
            });
        }

        onStatusChange(callback) {
            this.callbacks.push(callback);
            return this;
        }

        serialize() {
            return {
                id: this.id,
                requestData: this.requestData,
                status: this.status,
                timestamp: this.timestamp,
                responseData: this.responseData,
                error: this.error,
                requestId: this.requestId,
                pollAttempt: this.pollAttempt,
                maxPollAttempts: this.maxPollAttempts
            };
        }

        static deserialize(data, sdk) {
            const request = new SyftRequest(data.id, data.requestData);
            Object.assign(request, {
                status: data.status,
                timestamp: data.timestamp,
                responseData: data.responseData,
                error: data.error,
                requestId: data.requestId,
                pollAttempt: data.pollAttempt || 0,
                maxPollAttempts: data.maxPollAttempts || CONSTANTS.DEFAULT_MAX_POLL_ATTEMPTS,
                sdk
            });
            return request;
        }

        async resume(sdk) {
            if (this.status === 'SUCCESS' || this.status === 'ERROR') {
                return this;
            }

            this.sdk = sdk;

            if (this.requestId && this.status === 'POLLING') {
                this.updateStatus('POLLING', this.requestId);
                try {
                    const { syftUrl, fromEmail, headers } = this.requestData;
                    const rawParam = headers?.['x-syft-raw'] ? `&x-syft-raw=${headers['x-syft-raw']}` : '';
                    const pollUrlPath = `/api/v1/send/poll?x-syft-from=${fromEmail}&x-syft-url=${encodeURIComponent(syftUrl)}${rawParam}`;

                    const response = await sdk.pollForResponse({
                        pollUrlPath,
                        requestId: this.requestId,
                        request: this
                    });
                    this.updateStatus('SUCCESS', response);
                    return this;
                } catch (error) {
                    this.updateStatus('ERROR', error.message);
                    throw error;
                }
            }
            return await sdk.sendRequest(this);
        }

        async getResult() {
            if (this.status === 'SUCCESS') return this.responseData;
            if (this.status === 'ERROR') throw new SyftError(this.error, 'REQUEST_ERROR');

            return new Promise((resolve, reject) => {
                const checkStatus = (status) => {
                    if (status === 'SUCCESS') resolve(this.responseData);
                    if (status === 'ERROR') reject(new SyftError(this.error, 'REQUEST_ERROR'));
                };
                this.onStatusChange(checkStatus);
                checkStatus(this.status);
            });
        }
    }

    // Polling manager
    class PollingManager {
        constructor(config) {
            this.interval = config.pollingInterval || CONSTANTS.DEFAULT_POLLING_INTERVAL;
            this.maxAttempts = config.maxPollAttempts || CONSTANTS.DEFAULT_MAX_POLL_ATTEMPTS;
        }

        async poll(pollFn, onProgress) {
            let attempt = 0;
            while (attempt < this.maxAttempts) {
                try {
                    const result = await pollFn();
                    if (result) return result;

                    await utils.delay(this.getBackoffDelay(attempt));
                    attempt++;
                    onProgress?.(attempt, this.maxAttempts);
                } catch (error) {
                    if (attempt === this.maxAttempts - 1) throw error;
                }
            }
            throw new SyftError('Polling timeout', 'POLLING_TIMEOUT');
        }

        getBackoffDelay(attempt) {
            return Math.min(1000 * Math.pow(2, attempt), CONSTANTS.MAX_BACKOFF_DELAY);
        }
    }

    // SDK class
    class SyftBoxSDK {
<<<<<<< HEAD
        constructor({ serverUrl = "https://syftbox.net/", autoResumeActiveRequests = true } = {}) {
            this.serverUrl = serverUrl;
            this.autoResumeActiveRequests = autoResumeActiveRequests;
=======
        constructor(config = {}) {
            this.config = this.validateConfig({
                serverUrl: CONSTANTS.DEFAULT_SERVER_URL,
                autoResumeActiveRequests: true,
                pollingInterval: CONSTANTS.DEFAULT_POLLING_INTERVAL,
                maxPollAttempts: CONSTANTS.DEFAULT_MAX_POLL_ATTEMPTS,
                timeout: CONSTANTS.DEFAULT_TIMEOUT,
                ...config
            });
>>>>>>> d0e7c5aa

            this.serverUrl = this.config.serverUrl;
            this.autoResumeActiveRequests = this.config.autoResumeActiveRequests;
            this.requests = {};
            this.pollingManager = new PollingManager(this.config);

            this._setupStorageObserver();
            this._refreshRequestsFromStorage();

            if (this.autoResumeActiveRequests) {
                this.resumeAllActiveRequests();
            }
        }

        validateConfig(config) {
            if (config.serverUrl && !utils.isValidUrl(config.serverUrl)) {
                throw new SyftError('Invalid server URL', 'INVALID_CONFIG');
            }
            return config;
        }

        _setupStorageObserver() {
            window.addEventListener('storage', (event) => {
                if (event.key === CONSTANTS.STORAGE_KEY) {
                    this._refreshRequestsFromStorage();
                }
            });
            setInterval(() => this._refreshRequestsFromStorage(), 1000);
        }

        _refreshRequestsFromStorage() {
            try {
                this.requests = storage.load();
            } catch (error) {
                console.error('Error refreshing requests from storage:', error);
            }
        }

        parseSyftUrl(syftUrl) {
            const url = new URL(syftUrl);
            if (url.protocol !== 'syft:') throw new Error('Invalid scheme');
            const toEmail = `${url.username}@${url.hostname}`;
            const pathParts = url.pathname.split('/').filter(Boolean);
            if (pathParts.length < 4 || pathParts[0] !== 'app_data' || pathParts[2] !== 'rpc') {
                throw new Error('Invalid syft URL format');
            }
            const appName = pathParts[1];
            const appEndpoint = pathParts.slice(3).join('/');
            return { toEmail, appName, appEndpoint };
        }

        async syftFetch(syftUrl, options = {}) {
            this._refreshRequestsFromStorage();
            const fromEmail = options.headers?.['x-syft-from'] || 'anonymous@syft.local';
            const method = options.method || 'POST';
            const body = options.body;

            const requestData = { syftUrl, fromEmail, method, headers: options.headers, body };
            const id = utils.generateUUID();
            const request = new SyftRequest(id, requestData);
            request.sdk = this;

            this.requests[id] = request.serialize();
            storage.save(this.requests);

            return this.sendRequest(request);
        }

        async sendRequest(request) {
            const { syftUrl, fromEmail, method, headers, body } = request.requestData;

            const combinedHeaders = {
                'Content-Type': 'application/json',
                'x-syft-from': fromEmail,
                'timeout': this.config.timeout,
                ...headers,
            };

            try {
                const rawParam = headers?.['x-syft-raw'] ? `&x-syft-raw=${headers['x-syft-raw']}` : '';
                const msgUrl = `${this.serverUrl}api/v1/send/msg?x-syft-from=${fromEmail}&x-syft-url=${encodeURIComponent(syftUrl)}${rawParam}`;

                const response = await fetch(msgUrl, {
                    method,
                    headers: combinedHeaders,
                    body,
                    mode: 'cors'
                });

                if (response.status === 202) {
                    const responseBody = await response.json();
                    if (!responseBody?.request_id) {
                        throw new SyftError('Accepted but missing request_id', 'INVALID_RESPONSE');
                    }

                    request.updateStatus('POLLING', responseBody.request_id);
                    for (const [key, value] of response.headers.entries()) {
                        console.log(`Header: ${key} = ${value}`);
                    }

                    const pollUrl = responseBody.data?.poll_url;
                    const locationHeader = response.headers.get('Location');

                    const pollResult = await this.pollForResponse({
                        requestId: responseBody.request_id,
                        pollUrlPath: pollUrl || locationHeader,
                        request
                    });

                    request.updateStatus('SUCCESS', pollResult);
                    return pollResult;
                }

                if (response.ok) {
                    const responseData = await response.json();
                    request.updateStatus('SUCCESS', responseData);
                    return responseData;
                }

                const errorText = await response.text();
                throw new SyftError(`Error ${response.status}: ${errorText}`, 'REQUEST_ERROR');
            } catch (error) {
                request.updateStatus('ERROR', error.message);
                throw error;
            }
        }

        async pollForResponse({ requestId, pollUrlPath, request }) {
            const pollUrl = `${this.serverUrl}${pollUrlPath.replace(/^\//, '')}`;

            return this.pollingManager.poll(
                async () => {
                    const response = await fetch(pollUrl, {
                        method: 'GET',
                        headers: {
                            'Content-Type': 'application/json',
                            'Accept': 'application/json'
                        }
                    });
                    if (!response.ok) {
                        const body = await response.json().catch(() => ({}));
                        if (response.status === 500 && body.error === "No response exists. Polling timed out") {
                            return null;
                        }
                        // if the request is not found, we can't poll for it
                        else if (response.status === 404) {
                            return {
                                status: 'ERROR',
                                message: body.message || 'No request found.',
                                request_id: requestId
                            };
                        }
                        throw new SyftError(`Polling failed: ${response.status}`, 'POLLING_ERROR');
                    }

                    const data = await response.json();
                    if (data.status === 'pending') {
                        return null;
                    }

                    return data.response || data;
                },
                (attempt, maxAttempts) => request?.updatePollingProgress(attempt, maxAttempts)
            );
        }

        getRequestById(id) {
            this._refreshRequestsFromStorage();
            const requestData = this.requests[id];
            return requestData ? SyftRequest.deserialize(requestData, this) : null;
        }

        getAllRequests() {
            this._refreshRequestsFromStorage();
            return Object.values(this.requests).map(req => SyftRequest.deserialize(req, this));
        }

        getActiveRequests() {
            return this.getAllRequests().filter(
                req => req.status === 'PENDING' || req.status === 'POLLING'
            );
        }

        async resumeRequest(requestId) {
            this._refreshRequestsFromStorage();
            const request = this.getRequestById(requestId);
            if (!request) {
                throw new SyftError(`Request with ID ${requestId} not found`, 'REQUEST_NOT_FOUND');
            }
            return await request.resume(this);
        }

        async resumeAllActiveRequests() {
            const activeRequests = this.getActiveRequests();
            console.log(`Resuming ${activeRequests.length} active requests...`);

            await Promise.all(
                activeRequests.map(request =>
                    request.resume(this).catch(error => {
                        console.error(`Failed to resume request ${request.id}:`, error);
                        return null;
                    })
                )
            );
            console.log('All active requests resumed');
        }

        clearRequest(requestId) {
            this._refreshRequestsFromStorage();
            if (this.requests[requestId]) {
                delete this.requests[requestId];
                storage.save(this.requests);
                return true;
            }
            return false;
        }

        clearAllRequests() {
            this.requests = {};
            storage.save(this.requests);
        }

        configure(options) {
            this.config = this.validateConfig({ ...this.config, ...options });
            if (options.serverUrl) this.serverUrl = options.serverUrl;
            if (options.autoResumeActiveRequests !== undefined) {
                this.autoResumeActiveRequests = options.autoResumeActiveRequests;
            }
            if (options.autoResumeActiveRequests && !this.autoResumeActiveRequests) {
                this.resumeAllActiveRequests();
            }
        }
    }

    // Create singleton instance
    const sdk = new SyftBoxSDK();

    // Public API
    const syftFetch = async (syftUrl, options) => {
        return await sdk.syftFetch(syftUrl, options);
    };

    // Expose methods
    syftFetch.configure = options => sdk.configure(options);
    syftFetch.getRequestById = requestId => sdk.getRequestById(requestId);
    syftFetch.getAllRequests = () => sdk.getAllRequests();
    syftFetch.getActiveRequests = () => sdk.getActiveRequests();
    syftFetch.resumeRequest = requestId => sdk.resumeRequest(requestId);
    syftFetch.resumeAllActiveRequests = () => sdk.resumeAllActiveRequests();
    syftFetch.clearRequest = requestId => sdk.clearRequest(requestId);
    syftFetch.clearAllRequests = () => sdk.clearAllRequests();

    // Server URL property
    Object.defineProperty(syftFetch, 'serverUrl', {
        get() { return sdk.serverUrl; },
        set(value) { sdk.configure({ serverUrl: value }); }
    });

    // Global export
    global.syftFetch = syftFetch;
    global.SyftBoxSDK = SyftBoxSDK;

})(window);<|MERGE_RESOLUTION|>--- conflicted
+++ resolved
@@ -238,21 +238,15 @@
 
     // SDK class
     class SyftBoxSDK {
-<<<<<<< HEAD
-        constructor({ serverUrl = "https://syftbox.net/", autoResumeActiveRequests = true } = {}) {
-            this.serverUrl = serverUrl;
-            this.autoResumeActiveRequests = autoResumeActiveRequests;
-=======
         constructor(config = {}) {
             this.config = this.validateConfig({
-                serverUrl: CONSTANTS.DEFAULT_SERVER_URL,
+                serverUrl: "https://syftbox.net/",
                 autoResumeActiveRequests: true,
                 pollingInterval: CONSTANTS.DEFAULT_POLLING_INTERVAL,
                 maxPollAttempts: CONSTANTS.DEFAULT_MAX_POLL_ATTEMPTS,
                 timeout: CONSTANTS.DEFAULT_TIMEOUT,
                 ...config
             });
->>>>>>> d0e7c5aa
 
             this.serverUrl = this.config.serverUrl;
             this.autoResumeActiveRequests = this.config.autoResumeActiveRequests;
