#!/bin/bash

rm -rf .venv

uv venv -p 3.12 .venv
uv pip install -r requirements.txt
<<<<<<< HEAD
=======
uv pip install -e ../../
>>>>>>> d0e7c5aa
# Set default port if not provided
SYFTBOX_ASSIGNED_PORT=${SYFTBOX_ASSIGNED_PORT:-8080}
uv run uvicorn app:app --reload --host 0.0.0.0 --port $SYFTBOX_ASSIGNED_PORT --workers 1<|MERGE_RESOLUTION|>--- conflicted
+++ resolved
@@ -4,10 +4,7 @@
 
 uv venv -p 3.12 .venv
 uv pip install -r requirements.txt
-<<<<<<< HEAD
-=======
 uv pip install -e ../../
->>>>>>> d0e7c5aa
 # Set default port if not provided
 SYFTBOX_ASSIGNED_PORT=${SYFTBOX_ASSIGNED_PORT:-8080}
 uv run uvicorn app:app --reload --host 0.0.0.0 --port $SYFTBOX_ASSIGNED_PORT --workers 1